--- conflicted
+++ resolved
@@ -1,11 +1,10 @@
-<<<<<<< HEAD
+
 import numpy as np
 from scipy.stats import norm
 from abc import ABC, abstractmethod
 import pandas as pd
 import yfinance as yf
-=======
->>>>>>> 496e39fa
+
 
 
 import numpy as np
@@ -32,7 +31,7 @@
         return np.exp(-self.rate * T)
 yield_curve = YieldCurve(risk_free_rate)
 class Share:
-<<<<<<< HEAD
+
     def __init__(self, ticker, trade_date):
         self.ticker = ticker
         self.trade_date = trade_date
@@ -359,262 +358,4 @@
             paths      = paths or self.paths
         )
         bumped_price = bumped.price(paths=paths)
-        return (bumped_price - base_price) / eps
-=======
-    def __init__(self, name, initial_price, volatility):
-        self.name = name
-        self.initial_price = initial_price
-        self.volatility = volatility
-
-    def simulate_price(self, T, n_paths=1):
-        r = risk_free_rate
-        sigma = self.volatility
-        Z = np.random.normal(size=n_paths)
-        return self.initial_price * np.exp((r - 0.5 * sigma**2) * T + sigma * np.sqrt(T) * Z)
-
-    def simulate_path(self, T, n_steps, n_paths=1):
-        r = risk_free_rate
-        sigma = self.volatility
-        dt = T / n_steps
-        paths = np.zeros((n_paths, n_steps + 1))
-        paths[:, 0] = self.initial_price
-        for step in range(1, n_steps + 1):
-            Z = np.random.normal(size=n_paths)
-            paths[:, step] = paths[:, step-1] * np.exp((r - 0.5 * sigma**2) * dt + sigma * np.sqrt(dt) * Z)
-        return paths
-class ShareOption:
-    def __init__(self, underlying_share, strike, maturity, option_type="call", yield_curve=yield_curve):
-        self.underlying = underlying_share
-        self.strike = strike
-        self.maturity = maturity
-        self.option_type = option_type.lower()
-        self.yield_curve = yield_curve
-
-    def price_option(self, num_simulations=10000):
-        final_prices = self.underlying.simulate_price(self.maturity, n_paths=num_simulations)
-        if self.option_type == "call":
-            payoffs = np.maximum(final_prices - self.strike, 0.0)
-        elif self.option_type == "put":
-            payoffs = np.maximum(self.strike - final_prices, 0.0)
-        else:
-            raise ValueError("Invalid option type.")
-        return self.yield_curve.get_discount_factor(self.maturity) * np.mean(payoffs)
-    
-class BarrierShareOption(ShareOption):
-    def __init__(self, underlying_share, strike, maturity, barrier_level, barrier_type="down_out", option_type="call", yield_curve=yield_curve):
-        super().__init__(underlying_share, strike, maturity, option_type, yield_curve)
-        self.barrier_level = barrier_level
-        self.barrier_type = barrier_type
-
-    def price_option(self, num_simulations=10000, num_steps=100):
-        paths = self.underlying.simulate_path(self.maturity, n_steps=num_steps, n_paths=num_simulations)
-        final_prices = paths[:, -1]
-        if self.barrier_type == "down_out":
-            knocked_mask = (np.min(paths, axis=1) <= self.barrier_level)
-        elif self.barrier_type == "up_out":
-            knocked_mask = (np.max(paths, axis=1) >= self.barrier_level)
-        else:
-            raise ValueError("Invalid barrier type.")
-        if self.option_type == "call":
-            payoffs = np.maximum(final_prices - self.strike, 0.0)
-        else:
-            payoffs = np.maximum(self.strike - final_prices, 0.0)
-        payoffs[knocked_mask] = 0.0
-        return self.yield_curve.get_discount_factor(self.maturity) * np.mean(payoffs)
-class BasketShareOption(ShareOption):
-    def __init__(self, underlying_shares, weights, strike, maturity, option_type="call", yield_curve=yield_curve):
-        super().__init__(underlying_shares[0], strike, maturity, option_type, yield_curve)
-        self.underlying_shares = underlying_shares
-        self.weights = weights
-
-    def price_option(self, num_simulations=10000):
-        n = num_simulations
-        m = len(self.underlying_shares)
-        final_prices_matrix = np.zeros((n, m))
-        for j, share in enumerate(self.underlying_shares):
-            final_prices_matrix[:, j] = share.simulate_price(self.maturity, n_paths=n)
-        basket_values = final_prices_matrix.dot(np.array(self.weights))
-        if self.option_type == "call":
-            payoffs = np.maximum(basket_values - self.strike, 0.0)
-        else:
-            payoffs = np.maximum(self.strike - basket_values, 0.0)
-        return self.yield_curve.get_discount_factor(self.maturity) * np.mean(payoffs)
-# Create shares
-stock_A = Share("Stock A", initial_price=initial_price_A, volatility=volatility_A)
-stock_B = Share("Stock B", initial_price=initial_price_B, volatility=volatility_B)
-stock_C = Share("Stock C", initial_price=initial_price_C, volatility=volatility_C)
-# Plain European call option
-plain_call = ShareOption(stock_A, strike_price, maturity, "call")
-plain_price = plain_call.price_option(num_simulations)
-print(f"Plain Call Option Price: {plain_price:.4f}")
-# Barrier option
-barrier_call = BarrierShareOption(stock_A, strike_price, maturity, barrier_level, "down_out", "call")
-barrier_price = barrier_call.price_option(num_simulations)
-print(f"Barrier Call Option Price: {barrier_price:.4f}")
-# Basket option
-basket_call = BasketShareOption([stock_A, stock_B, stock_C], [0.4, 0.3, 0.3], strike_price, maturity, "call")
-basket_price = basket_call.price_option(num_simulations)
-print(f"Basket Call Option Price: {basket_price:.4f}")
-
-
-
-import numpy as np
-import matplotlib.pyplot as plt
-np.random.seed(42)  # Reproducibility
-
-# Create Diagrams
-# ── Parameters ─────────────────────────────────────────────────────
-
-# ===============================
-# 1. SETUP: Financial and Simulation Parameters
-# ===============================
-
-np.random.seed(42)  # Fix random seed so results are repeatable
-
-# Market conditions
-risk_free_rate = 0.05        # "Safe" interest rate used for discounting (e.g., from a bank)
-maturity = 1.0               # Option lifespan in years (e.g., 1 year until expiration)
-
-# Stock settings
-initial_price_A = 100.0      # Starting price of Stock A
-initial_price_B = 100.0      # Starting price of Stock B
-initial_price_C = 100.0      # Starting price of Stock C
-volatility_A = 0.2           # Annual volatility (standard deviation of returns) of Stock A
-volatility_B = 0.2           # Volatility of Stock B
-volatility_C = 0.2           # Volatility of Stock C
-
-# Option contract details
-strike_price = 100.0         # Exercise price for all options
-barrier_level = 90.0         # If Stock A drops below this, the barrier option is knocked out
-
-# Simulation settings
-num_steps = 252              # Number of time intervals (252 trading days in a year)
-num_simulations = 10000      # Number of simulated price paths
-dt = maturity / num_steps    # Time step size (1 day in years)
-
-# ===============================
-# 2. SIMULATE STOCK PRICE PATHS
-# ===============================
-
-# Initialize empty arrays for stock prices
-S_A = np.zeros((num_simulations, num_steps + 1))  # Rows = paths, Columns = time steps
-S_B = np.zeros((num_simulations, num_steps + 1))
-S_C = np.zeros((num_simulations, num_steps + 1))
-
-# Set starting price for all paths at time zero
-S_A[:, 0] = initial_price_A
-S_B[:, 0] = initial_price_B
-S_C[:, 0] = initial_price_C
-
-# Simulate price paths using Geometric Brownian Motion
-for t in range(1, num_steps + 1):
-    Z_A = np.random.normal(size=num_simulations)  # Random shocks for Stock A
-    Z_B = np.random.normal(size=num_simulations)  # Random shocks for Stock B
-    Z_C = np.random.normal(size=num_simulations)  # Random shocks for Stock C
-
-    # Update price for each path at time t
-    S_A[:, t] = S_A[:, t - 1] * np.exp((risk_free_rate - 0.5 * volatility_A**2) * dt + volatility_A * np.sqrt(dt) * Z_A)
-    S_B[:, t] = S_B[:, t - 1] * np.exp((risk_free_rate - 0.5 * volatility_B**2) * dt + volatility_B * np.sqrt(dt) * Z_B)
-    S_C[:, t] = S_C[:, t - 1] * np.exp((risk_free_rate - 0.5 * volatility_C**2) * dt + volatility_C * np.sqrt(dt) * Z_C)
-
-# ===============================
-# 3. CALCULATE OPTION PAYOFFS
-# ===============================
-
-# Final prices at maturity (last column of simulated paths)
-final_prices_A = S_A[:, -1]
-final_prices_B = S_B[:, -1]
-final_prices_C = S_C[:, -1]
-
-# --- 1. Plain European Call: max(S_T - K, 0) ---
-plain_call_payoff = np.maximum(final_prices_A - strike_price, 0)
-
-# --- 2. Down-and-Out Barrier Call ---
-# If the stock price ever goes below the barrier during the year, the option dies (pays 0)
-knocked_out = np.any(S_A <= barrier_level, axis=1)  # Check each path: did it touch or go below the barrier?
-barrier_call_payoff = np.where(knocked_out, 0, np.maximum(final_prices_A - strike_price, 0))
-
-# --- 3. Basket Call: Based on average of Stock A, B, and C at maturity ---
-basket_final = (1/3) * (final_prices_A + final_prices_B + final_prices_C)
-basket_call_payoff = np.maximum(basket_final - strike_price, 0)
-
-# ===============================
-# 4. SORT FOR SMOOTH PLOTTING
-# ===============================
-
-# Sort paths by final Stock A price (x-axis) so curves appear smooth
-sorted_idx = np.argsort(final_prices_A)
-sorted_prices = final_prices_A[sorted_idx]  # x-axis
-
-# Match the sorted order for each payoff
-plain_sorted = plain_call_payoff[sorted_idx]
-barrier_sorted = barrier_call_payoff[sorted_idx]
-basket_sorted = basket_call_payoff[sorted_idx]
-
-# ===============================
-# 5. PLOT: INDIVIDUAL PAYOFFS
-# ===============================
-
-plt.figure(figsize=(12, 12))  # Bigger figure for readability
-
-# --- 1. Plain Call ---
-plt.subplot(3, 1, 1)
-plt.plot(sorted_prices, plain_sorted, color='blue', linewidth=2, label='Plain Call')
-plt.axvline(strike_price, color='gray', linestyle='--', label='Strike Price')
-plt.axhline(0, color='black', linewidth=0.8)
-plt.title("Plain European Call Option")
-plt.xlabel("Final Stock A Price")
-plt.ylabel("Payoff")
-plt.grid(True)
-plt.legend()
-
-# --- 2. Barrier Call ---
-plt.subplot(3, 1, 2)
-plt.plot(sorted_prices, barrier_sorted, color='orange', linewidth=2, label='Barrier Call (Down-and-Out)')
-plt.axvline(strike_price, color='gray', linestyle='--', label='Strike Price')
-plt.axvline(barrier_level, color='red', linestyle='--', label='Barrier Level')
-plt.axhline(0, color='black', linewidth=0.8)
-plt.title("Down-and-Out Barrier Call Option")
-plt.xlabel("Final Stock A Price")
-plt.ylabel("Payoff")
-plt.grid(True)
-plt.legend()
-
-# --- 3. Basket Call ---
-plt.subplot(3, 1, 3)
-plt.plot(sorted_prices, basket_sorted, color='green', linewidth=2, label='Basket Call')
-plt.axvline(strike_price, color='gray', linestyle='--', label='Strike Price')
-plt.axhline(0, color='black', linewidth=0.8)
-plt.title("Basket Call Option")
-plt.xlabel("Final Stock A Price")
-plt.ylabel("Payoff")
-plt.grid(True)
-plt.legend()
-
-plt.tight_layout()
-plt.show()
-
-# ===============================
-# 6. PLOT: COMBINED PAYOFFS
-# ===============================
-
-plt.figure(figsize=(10, 6))  # Smaller single plot
-
-plt.plot(sorted_prices, plain_sorted, label="Plain Call", linewidth=2)
-plt.plot(sorted_prices, barrier_sorted, label="Barrier Call (Down-and-Out)", linewidth=2)
-plt.plot(sorted_prices, basket_sorted, label="Basket Call", linewidth=2)
-
-# Reference lines
-plt.axvline(strike_price, color='gray', linestyle='--', label='Strike Price')
-plt.axvline(barrier_level, color='red', linestyle='--', label='Barrier Level')
-plt.axhline(0, color='black', linewidth=0.8)
-
-# Titles and labels
-plt.title("Comparison of Option Payoffs")
-plt.xlabel("Final Stock A Price")
-plt.ylabel("Payoff")
-plt.legend()
-plt.grid(True)
-plt.tight_layout()
-plt.show()
->>>>>>> 496e39fa
+        return (bumped_price - base_price) / eps